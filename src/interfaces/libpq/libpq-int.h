/*-------------------------------------------------------------------------
 *
 * libpq-int.h
 *	  This file contains internal definitions meant to be used only by
 *	  the frontend libpq library, not by applications that call it.
 *
 *	  An application can include this file if it wants to bypass the
 *	  official API defined by libpq-fe.h, but code that does so is much
 *	  more likely to break across PostgreSQL releases than code that uses
 *	  only the official API.
 *
 * Portions Copyright (c) 1996-2021, PostgreSQL Global Development Group
 * Portions Copyright (c) 1994, Regents of the University of California
 *
 * src/interfaces/libpq/libpq-int.h
 *
 *-------------------------------------------------------------------------
 */

#ifndef LIBPQ_INT_H
#define LIBPQ_INT_H

/* We assume libpq-fe.h has already been included. */
#include "libpq-events.h"

#include <time.h>
#ifndef WIN32
#include <sys/time.h>
#endif

#ifdef ENABLE_THREAD_SAFETY
#ifdef WIN32
#include "pthread-win32.h"
#else
#include <pthread.h>
#endif
#include <signal.h>
#endif

/* include stuff common to fe and be */
#include "getaddrinfo.h"
#include "libpq/pqcomm.h"
#include "common/zpq_stream.h"
/* include stuff found in fe only */
#include "pqexpbuffer.h"

#ifdef ENABLE_GSS
#if defined(HAVE_GSSAPI_H)
#include <gssapi.h>
#else
#include <gssapi/gssapi.h>
#endif
#endif

#ifdef ENABLE_SSPI
#define SECURITY_WIN32
#if defined(WIN32) && !defined(_MSC_VER)
#include <ntsecapi.h>
#endif
#include <security.h>
#undef SECURITY_WIN32

#ifndef ENABLE_GSS
/*
 * Define a fake structure compatible with GSSAPI on Unix.
 */
typedef struct
{
	void	   *value;
	int			length;
} gss_buffer_desc;
#endif
#endif							/* ENABLE_SSPI */

#ifdef USE_OPENSSL
#include <openssl/ssl.h>
#include <openssl/err.h>

#ifndef OPENSSL_NO_ENGINE
#define USE_SSL_ENGINE
#endif
#endif							/* USE_OPENSSL */

/*
 * POSTGRES backend dependent Constants.
 */
#define CMDSTATUS_LEN 64		/* should match COMPLETION_TAG_BUFSIZE */

/*
 * PGresult and the subsidiary types PGresAttDesc, PGresAttValue
 * represent the result of a query (or more precisely, of a single SQL
 * command --- a query string given to PQexec can contain multiple commands).
 * Note we assume that a single command can return at most one tuple group,
 * hence there is no need for multiple descriptor sets.
 */

/* Subsidiary-storage management structure for PGresult.
 * See space management routines in fe-exec.c for details.
 * Note that space[k] refers to the k'th byte starting from the physical
 * head of the block --- it's a union, not a struct!
 */
typedef union pgresult_data PGresult_data;

union pgresult_data
{
	PGresult_data *next;		/* link to next block, or NULL */
	char		space[1];		/* dummy for accessing block as bytes */
};

/* Data about a single parameter of a prepared statement */
typedef struct pgresParamDesc
{
	Oid			typid;			/* type id */
} PGresParamDesc;

/*
 * Data for a single attribute of a single tuple
 *
 * We use char* for Attribute values.
 *
 * The value pointer always points to a null-terminated area; we add a
 * null (zero) byte after whatever the backend sends us.  This is only
 * particularly useful for text values ... with a binary value, the
 * value might have embedded nulls, so the application can't use C string
 * operators on it.  But we add a null anyway for consistency.
 * Note that the value itself does not contain a length word.
 *
 * A NULL attribute is a special case in two ways: its len field is NULL_LEN
 * and its value field points to null_field in the owning PGresult.  All the
 * NULL attributes in a query result point to the same place (there's no need
 * to store a null string separately for each one).
 */

#define NULL_LEN		(-1)	/* pg_result len for NULL value */

typedef struct pgresAttValue
{
	int			len;			/* length in bytes of the value */
	char	   *value;			/* actual value, plus terminating zero byte */
} PGresAttValue;

/* Typedef for message-field list entries */
typedef struct pgMessageField
{
	struct pgMessageField *next;	/* list link */
	char		code;			/* field code */
	char		contents[FLEXIBLE_ARRAY_MEMBER];	/* value, nul-terminated */
} PGMessageField;

/* Fields needed for notice handling */
typedef struct
{
	PQnoticeReceiver noticeRec; /* notice message receiver */
	void	   *noticeRecArg;
	PQnoticeProcessor noticeProc;	/* notice message processor */
	void	   *noticeProcArg;
} PGNoticeHooks;

typedef struct PGEvent
{
	PGEventProc proc;			/* the function to call on events */
	char	   *name;			/* used only for error messages */
	void	   *passThrough;	/* pointer supplied at registration time */
	void	   *data;			/* optional state (instance) data */
	bool		resultInitialized;	/* T if RESULTCREATE/COPY succeeded */
} PGEvent;

struct pg_result
{
	int			ntups;
	int			numAttributes;
	PGresAttDesc *attDescs;
	PGresAttValue **tuples;		/* each PGresult tuple is an array of
								 * PGresAttValue's */
	int			tupArrSize;		/* allocated size of tuples array */
	int			numParameters;
	PGresParamDesc *paramDescs;
	ExecStatusType resultStatus;
	char		cmdStatus[CMDSTATUS_LEN];	/* cmd status from the query */
	int			binary;			/* binary tuple values if binary == 1,
								 * otherwise text */

	/*
	 * These fields are copied from the originating PGconn, so that operations
	 * on the PGresult don't have to reference the PGconn.
	 */
	PGNoticeHooks noticeHooks;
	PGEvent    *events;
	int			nEvents;
	int			client_encoding;	/* encoding id */

	/*
	 * Error information (all NULL if not an error result).  errMsg is the
	 * "overall" error message returned by PQresultErrorMessage.  If we have
	 * per-field info then it is stored in a linked list.
	 */
	char	   *errMsg;			/* error message, or NULL if no error */
	PGMessageField *errFields;	/* message broken into fields */
	char	   *errQuery;		/* text of triggering query, if available */

	/* All NULL attributes in the query result point to this null string */
	char		null_field[1];

	/*
	 * Space management information.  Note that attDescs and error stuff, if
	 * not null, point into allocated blocks.  But tuples points to a
	 * separately malloc'd block, so that we can realloc it.
	 */
	PGresult_data *curBlock;	/* most recently allocated block */
	int			curOffset;		/* start offset of free space in block */
	int			spaceLeft;		/* number of free bytes remaining in block */

	size_t		memorySize;		/* total space allocated for this PGresult */
};

/* PGAsyncStatusType defines the state of the query-execution state machine */
typedef enum
{
	PGASYNC_IDLE,				/* nothing's happening, dude */
	PGASYNC_BUSY,				/* query in progress */
	PGASYNC_READY,				/* query done, waiting for client to fetch
								 * result */
	PGASYNC_READY_MORE,			/* query done, waiting for client to fetch
								 * result, more results expected from this
								 * query */
	PGASYNC_COPY_IN,			/* Copy In data transfer in progress */
	PGASYNC_COPY_OUT,			/* Copy Out data transfer in progress */
	PGASYNC_COPY_BOTH			/* Copy In/Out data transfer in progress */
} PGAsyncStatusType;

/* Target server type (decoded value of target_session_attrs) */
typedef enum
{
	SERVER_TYPE_ANY = 0,		/* Any server (default) */
	SERVER_TYPE_READ_WRITE,		/* Read-write server */
	SERVER_TYPE_READ_ONLY,		/* Read-only server */
	SERVER_TYPE_PRIMARY,		/* Primary server */
	SERVER_TYPE_STANDBY,		/* Standby server */
	SERVER_TYPE_PREFER_STANDBY, /* Prefer standby server */
	SERVER_TYPE_PREFER_STANDBY_PASS2	/* second pass - behaves same as ANY */
} PGTargetServerType;

/* Boolean value plus a not-known state, for GUCs we might have to fetch */
typedef enum
{
	PG_BOOL_UNKNOWN = 0,		/* Currently unknown */
	PG_BOOL_YES,				/* Yes (true) */
	PG_BOOL_NO					/* No (false) */
} PGTernaryBool;

/* Typedef for the EnvironmentOptions[] array */
typedef struct PQEnvironmentOption
{
	const char *envName,		/* name of an environment variable */
			   *pgName;			/* name of corresponding SET variable */
} PQEnvironmentOption;

/* Typedef for parameter-status list entries */
typedef struct pgParameterStatus
{
	struct pgParameterStatus *next; /* list link */
	char	   *name;			/* parameter name */
	char	   *value;			/* parameter value */
	/* Note: name and value are stored in same malloc block as struct is */
} pgParameterStatus;

/* large-object-access data ... allocated only if large-object code is used. */
typedef struct pgLobjfuncs
{
	Oid			fn_lo_open;		/* OID of backend function lo_open		*/
	Oid			fn_lo_close;	/* OID of backend function lo_close		*/
	Oid			fn_lo_creat;	/* OID of backend function lo_creat		*/
	Oid			fn_lo_create;	/* OID of backend function lo_create	*/
	Oid			fn_lo_unlink;	/* OID of backend function lo_unlink	*/
	Oid			fn_lo_lseek;	/* OID of backend function lo_lseek		*/
	Oid			fn_lo_lseek64;	/* OID of backend function lo_lseek64	*/
	Oid			fn_lo_tell;		/* OID of backend function lo_tell		*/
	Oid			fn_lo_tell64;	/* OID of backend function lo_tell64	*/
	Oid			fn_lo_truncate; /* OID of backend function lo_truncate	*/
	Oid			fn_lo_truncate64;	/* OID of function lo_truncate64 */
	Oid			fn_lo_read;		/* OID of backend function LOread		*/
	Oid			fn_lo_write;	/* OID of backend function LOwrite		*/
} PGlobjfuncs;

/* PGdataValue represents a data field value being passed to a row processor.
 * It could be either text or binary data; text data is not zero-terminated.
 * A SQL NULL is represented by len < 0; then value is still valid but there
 * are no data bytes there.
 */
typedef struct pgDataValue
{
	int			len;			/* data length in bytes, or <0 if NULL */
	const char *value;			/* data value, without zero-termination */
} PGdataValue;

/* Host address type enum for struct pg_conn_host */
typedef enum pg_conn_host_type
{
	CHT_HOST_NAME,
	CHT_HOST_ADDRESS,
	CHT_UNIX_SOCKET
} pg_conn_host_type;

/*
 * PGQueryClass tracks which query protocol is in use for each command queue
 * entry, or special operation in execution
 */
typedef enum
{
	PGQUERY_SIMPLE,				/* simple Query protocol (PQexec) */
	PGQUERY_EXTENDED,			/* full Extended protocol (PQexecParams) */
	PGQUERY_PREPARE,			/* Parse only (PQprepare) */
	PGQUERY_DESCRIBE,			/* Describe Statement or Portal */
	PGQUERY_SYNC				/* Sync (at end of a pipeline) */
} PGQueryClass;

/*
 * An entry in the pending command queue.
 */
typedef struct PGcmdQueueEntry
{
	PGQueryClass queryclass;	/* Query type */
	char	   *query;			/* SQL command, or NULL if none/unknown/OOM */
	struct PGcmdQueueEntry *next;	/* list link */
} PGcmdQueueEntry;

/*
 * pg_conn_host stores all information about each of possibly several hosts
 * mentioned in the connection string.  Most fields are derived by splitting
 * the relevant connection parameter (e.g., pghost) at commas.
 */
typedef struct pg_conn_host
{
	pg_conn_host_type type;		/* type of host address */
	char	   *host;			/* host name or socket path */
	char	   *hostaddr;		/* host numeric IP address */
	char	   *port;			/* port number (always provided) */
	char	   *password;		/* password for this host, read from the
								 * password file; NULL if not sought or not
								 * found in password file. */
} pg_conn_host;


/*
 * Descriptors of compression algorithms chosen by client
 */
typedef struct pg_conn_compressor
{
	int			impl;			/* compression implementation index */
	int			level;			/* compression level */
}			pg_conn_compressor;

/*
 * PGconn stores all the state data associated with a single connection
 * to a backend.
 */
struct pg_conn
{
	/* Saved values of connection options */
	char	   *pghost;			/* the machine on which the server is running,
								 * or a path to a UNIX-domain socket, or a
								 * comma-separated list of machines and/or
								 * paths; if NULL, use DEFAULT_PGSOCKET_DIR */
	char	   *pghostaddr;		/* the numeric IP address of the machine on
								 * which the server is running, or a
								 * comma-separated list of same.  Takes
								 * precedence over pghost. */
	char	   *pgport;			/* the server's communication port number, or
								 * a comma-separated list of ports */
	char	   *connect_timeout;	/* connection timeout (numeric string) */
	char	   *pgtcp_user_timeout; /* tcp user timeout (numeric string) */
	char	   *client_encoding_initial;	/* encoding to use */
	char	   *pgoptions;		/* options to start the backend with */
	char	   *appname;		/* application name */
	char	   *fbappname;		/* fallback application name */
	char	   *dbName;			/* database name */
	char	   *replication;	/* connect as the replication standby? */
	char	   *pguser;			/* Postgres username and password, if any */
	char	   *pgpass;
	char	   *pgpassfile;		/* path to a file containing password(s) */
	char	   *channel_binding;	/* channel binding mode
									 * (require,prefer,disable) */
	char	   *keepalives;		/* use TCP keepalives? */
	char	   *keepalives_idle;	/* time between TCP keepalives */
	char	   *keepalives_interval;	/* time between TCP keepalive
										 * retransmits */
	char	   *keepalives_count;	/* maximum number of TCP keepalive
									 * retransmits */
	char	   *sslmode;		/* SSL mode (require,prefer,allow,disable) */
	char	   *sslcompression; /* SSL compression (0 or 1) */
	char	   *sslkey;			/* client key filename */
	char	   *sslcert;		/* client certificate filename */
	char	   *sslpassword;	/* client key file password */
	char	   *sslrootcert;	/* root certificate filename */
	char	   *sslcrl;			/* certificate revocation list filename */
	char	   *sslcrldir;		/* certificate revocation list directory name */
	char	   *requirepeer;	/* required peer credentials for local sockets */
	char	   *gssencmode;		/* GSS mode (require,prefer,disable) */
	char	   *krbsrvname;		/* Kerberos service name */
	char	   *gsslib;			/* What GSS library to use ("gssapi" or
								 * "sspi") */
	char	   *ssl_min_protocol_version;	/* minimum TLS protocol version */
	char	   *ssl_max_protocol_version;	/* maximum TLS protocol version */
<<<<<<< HEAD

	char	   *compression;	/* stream compression (boolean value, "any" or
								 * list of compression algorithms separated by
								 * comma) */
	pg_conn_compressor *compressors;	/* descriptors of compression
										 * algorithms chosen by client */
	unsigned			n_compressors;  /* size of compressors array  */

	/* Type of connection to make.  Possible values: any, read-write. */
	char	   *target_session_attrs;
=======
	char	   *target_session_attrs;	/* desired session properties */
>>>>>>> 27ab1981

	/* Optional file to write trace info to */
	FILE	   *Pfdebug;

	/* Callback procedures for notice message processing */
	PGNoticeHooks noticeHooks;

	/* Event procs registered via PQregisterEventProc */
	PGEvent    *events;			/* expandable array of event data */
	int			nEvents;		/* number of active events */
	int			eventArraySize; /* allocated array size */

	/* Status indicators */
	ConnStatusType status;
	PGAsyncStatusType asyncStatus;
	PGTransactionStatusType xactStatus; /* never changes to ACTIVE */
	char		last_sqlstate[6];	/* last reported SQLSTATE */
	bool		options_valid;	/* true if OK to attempt connection */
	bool		nonblocking;	/* whether this connection is using nonblock
								 * sending semantics */
	PGpipelineStatus pipelineStatus;	/* status of pipeline mode */
	bool		singleRowMode;	/* return current query result row-by-row? */
	char		copy_is_binary; /* 1 = copy binary, 0 = copy text */
	int			copy_already_done;	/* # bytes already returned in COPY OUT */
	PGnotify   *notifyHead;		/* oldest unreported Notify msg */
	PGnotify   *notifyTail;		/* newest unreported Notify msg */

	/* Support for multiple hosts in connection string */
	int			nconnhost;		/* # of hosts named in conn string */
	int			whichhost;		/* host we're currently trying/connected to */
	pg_conn_host *connhost;		/* details about each named host */
	char	   *connip;			/* IP address for current network connection */

	/*
	 * The pending command queue as a singly-linked list.  Head is the command
	 * currently in execution, tail is where new commands are added.
	 */
	PGcmdQueueEntry *cmd_queue_head;
	PGcmdQueueEntry *cmd_queue_tail;

	/*
	 * To save malloc traffic, we don't free entries right away; instead we
	 * save them in this list for possible reuse.
	 */
	PGcmdQueueEntry *cmd_queue_recycle;

	/* Connection data */
	pgsocket	sock;			/* FD for socket, PGINVALID_SOCKET if
								 * unconnected */
	SockAddr	laddr;			/* Local address */
	SockAddr	raddr;			/* Remote address */
	ProtocolVersion pversion;	/* FE/BE protocol version in use */
	int			sversion;		/* server version, e.g. 70401 for 7.4.1 */
	bool		auth_req_received;	/* true if any type of auth req received */
	bool		password_needed;	/* true if server demanded a password */
	bool		sigpipe_so;		/* have we masked SIGPIPE via SO_NOSIGPIPE? */
	bool		sigpipe_flag;	/* can we mask SIGPIPE via MSG_NOSIGNAL? */
	bool		write_failed;	/* have we had a write failure on sock? */
	char	   *write_err_msg;	/* write error message, or NULL if OOM */

	/* Transient state needed while establishing connection */
	PGTargetServerType target_server_type;	/* desired session properties */
	bool		try_next_addr;	/* time to advance to next address/host? */
	bool		try_next_host;	/* time to advance to next connhost[]? */
	struct addrinfo *addrlist;	/* list of addresses for current connhost */
	struct addrinfo *addr_cur;	/* the one currently being tried */
	int			addrlist_family;	/* needed to know how to free addrlist */
	bool		send_appname;	/* okay to send application_name? */

	/* Miscellaneous stuff */
	int			be_pid;			/* PID of backend --- needed for cancels */
	int			be_key;			/* key of backend --- needed for cancels */
	pgParameterStatus *pstatus; /* ParameterStatus data */
	int			client_encoding;	/* encoding id */
	bool		std_strings;	/* standard_conforming_strings */
	PGTernaryBool default_transaction_read_only;	/* default_transaction_read_only */
	PGTernaryBool in_hot_standby;	/* in_hot_standby */
	PGVerbosity verbosity;		/* error/notice message verbosity */
	PGContextVisibility show_context;	/* whether to show CONTEXT field */
	PGlobjfuncs *lobjfuncs;		/* private state for large-object access fns */

	/* Buffer for data received from backend and not yet processed */
	char	   *inBuffer;		/* currently allocated buffer */
	int			inBufSize;		/* allocated size of buffer */
	int			inStart;		/* offset to first unconsumed data in buffer */
	int			inCursor;		/* next byte to tentatively consume */
	int			inEnd;			/* offset to first position after avail data */

	/* Buffer for data not yet sent to backend */
	char	   *outBuffer;		/* currently allocated buffer */
	int			outBufSize;		/* allocated size of buffer */
	int			outCount;		/* number of chars waiting in buffer */

	/* State for constructing messages in outBuffer */
	int			outMsgStart;	/* offset to msg start (length word); if -1,
								 * msg has no length word */
	int			outMsgEnd;		/* offset to msg end (so far) */

	/* Row processor interface workspace */
	PGdataValue *rowBuf;		/* array for passing values to rowProcessor */
	int			rowBufLen;		/* number of entries allocated in rowBuf */

	/* Status for asynchronous result construction */
	PGresult   *result;			/* result being constructed */
	PGresult   *next_result;	/* next result (used in single-row mode) */

	/* Assorted state for SASL, SSL, GSS, etc */
	void	   *sasl_state;

	/* SSL structures */
	bool		ssl_in_use;

#ifdef USE_SSL
	bool		allow_ssl_try;	/* Allowed to try SSL negotiation */
	bool		wait_ssl_try;	/* Delay SSL negotiation until after
								 * attempting normal connection */
#ifdef USE_OPENSSL
	SSL		   *ssl;			/* SSL status, if have SSL connection */
	X509	   *peer;			/* X509 cert of server */
#ifdef USE_SSL_ENGINE
	ENGINE	   *engine;			/* SSL engine, if any */
#else
	void	   *engine;			/* dummy field to keep struct the same if
								 * OpenSSL version changes */
#endif
	bool		crypto_loaded;	/* Track if libcrypto locking callbacks have
								 * been done for this connection. This can be
								 * removed once support for OpenSSL 1.0.2 is
								 * removed as this locking is handled
								 * internally in OpenSSL >= 1.1.0. */
#endif							/* USE_OPENSSL */
#endif							/* USE_SSL */

#ifdef ENABLE_GSS
	gss_ctx_id_t gctx;			/* GSS context */
	gss_name_t	gtarg_nam;		/* GSS target name */

	/* The following are encryption-only */
	bool		try_gss;		/* GSS attempting permitted */
	bool		gssenc;			/* GSS encryption is usable */
	gss_cred_id_t gcred;		/* GSS credential temp storage. */

	/* GSS encryption I/O state --- see fe-secure-gssapi.c */
	char	   *gss_SendBuffer; /* Encrypted data waiting to be sent */
	int			gss_SendLength; /* End of data available in gss_SendBuffer */
	int			gss_SendNext;	/* Next index to send a byte from
								 * gss_SendBuffer */
	int			gss_SendConsumed;	/* Number of *unencrypted* bytes consumed
									 * for current contents of gss_SendBuffer */
	char	   *gss_RecvBuffer; /* Received, encrypted data */
	int			gss_RecvLength; /* End of data available in gss_RecvBuffer */
	char	   *gss_ResultBuffer;	/* Decryption of data in gss_RecvBuffer */
	int			gss_ResultLength;	/* End of data available in
									 * gss_ResultBuffer */
	int			gss_ResultNext; /* Next index to read a byte from
								 * gss_ResultBuffer */
	uint32		gss_MaxPktSize; /* Maximum size we can encrypt and fit the
								 * results into our output buffer */
#endif

#ifdef ENABLE_SSPI
	CredHandle *sspicred;		/* SSPI credentials handle */
	CtxtHandle *sspictx;		/* SSPI context */
	char	   *sspitarget;		/* SSPI target name */
	int			usesspi;		/* Indicate if SSPI is in use on the
								 * connection */
#endif

	/*
	 * Buffer for current error message.  This is cleared at the start of any
	 * connection attempt or query cycle; after that, all code should append
	 * messages to it, never overwrite.
	 */
	PQExpBufferData errorMessage;	/* expansible string */

	/* Buffer for receiving various parts of messages */
	PQExpBufferData workBuffer; /* expansible string */

	/* Compression stream */
	ZpqStream  *zstream;
};

/* PGcancel stores all data necessary to cancel a connection. A copy of this
 * data is required to safely cancel a connection running on a different
 * thread.
 */
struct pg_cancel
{
	SockAddr	raddr;			/* Remote address */
	int			be_pid;			/* PID of backend --- needed for cancels */
	int			be_key;			/* key of backend --- needed for cancels */
};


/* String descriptions of the ExecStatusTypes.
 * direct use of this array is deprecated; call PQresStatus() instead.
 */
extern char *const pgresStatus[];


#ifdef USE_SSL

#ifndef WIN32
#define USER_CERT_FILE		".postgresql/postgresql.crt"
#define USER_KEY_FILE		".postgresql/postgresql.key"
#define ROOT_CERT_FILE		".postgresql/root.crt"
#define ROOT_CRL_FILE		".postgresql/root.crl"
#else
/* On Windows, the "home" directory is already PostgreSQL-specific */
#define USER_CERT_FILE		"postgresql.crt"
#define USER_KEY_FILE		"postgresql.key"
#define ROOT_CERT_FILE		"root.crt"
#define ROOT_CRL_FILE		"root.crl"
#endif

#endif							/* USE_SSL */

/* ----------------
 * Internal functions of libpq
 * Functions declared here need to be visible across files of libpq,
 * but are not intended to be called by applications.  We use the
 * convention "pqXXX" for internal functions, vs. the "PQxxx" names
 * used for application-visible routines.
 * ----------------
 */

/* === in fe-connect.c === */

extern void pqDropConnection(PGconn *conn, bool flushInput);
extern int	pqPacketSend(PGconn *conn, char pack_type,
						 const void *buf, size_t buf_len);
extern bool pqGetHomeDirectory(char *buf, int bufsize);

#ifdef ENABLE_THREAD_SAFETY
extern pgthreadlock_t pg_g_threadlock;

#define PGTHREAD_ERROR(msg) \
	do { \
		fprintf(stderr, "%s\n", msg); \
		abort(); \
	} while (0)


#define pglock_thread()		pg_g_threadlock(true)
#define pgunlock_thread()	pg_g_threadlock(false)
#else
#define pglock_thread()		((void) 0)
#define pgunlock_thread()	((void) 0)
#endif

/* === in fe-exec.c === */

extern void pqSetResultError(PGresult *res, const char *msg);
extern void *pqResultAlloc(PGresult *res, size_t nBytes, bool isBinary);
extern char *pqResultStrdup(PGresult *res, const char *str);
extern void pqClearAsyncResult(PGconn *conn);
extern void pqSaveErrorResult(PGconn *conn);
extern PGresult *pqPrepareAsyncResult(PGconn *conn);
extern void pqInternalNotice(const PGNoticeHooks *hooks, const char *fmt,...) pg_attribute_printf(2, 3);
extern void pqSaveMessageField(PGresult *res, char code,
							   const char *value);
extern void pqSaveParameterStatus(PGconn *conn, const char *name,
								  const char *value);
extern int	pqRowProcessor(PGconn *conn, const char **errmsgp);
extern void pqCommandQueueAdvance(PGconn *conn);
extern int	PQsendQueryContinue(PGconn *conn, const char *query);

/* === in fe-protocol3.c === */

extern char *pqBuildStartupPacket3(PGconn *conn, int *packetlen,
								   const PQEnvironmentOption *options);
extern void pqParseInput3(PGconn *conn);
extern int	pqGetErrorNotice3(PGconn *conn, bool isError);
extern void pqBuildErrorMessage3(PQExpBuffer msg, const PGresult *res,
								 PGVerbosity verbosity, PGContextVisibility show_context);
extern int	pqGetCopyData3(PGconn *conn, char **buffer, int async);
extern int	pqGetline3(PGconn *conn, char *s, int maxlen);
extern int	pqGetlineAsync3(PGconn *conn, char *buffer, int bufsize);
extern int	pqEndcopy3(PGconn *conn);
extern PGresult *pqFunctionCall3(PGconn *conn, Oid fnid,
								 int *result_buf, int *actual_result_len,
								 int result_is_int,
								 const PQArgBlock *args, int nargs);

/* === in fe-misc.c === */

 /*
  * "Get" and "Put" routines return 0 if successful, EOF if not. Note that for
  * Get, EOF merely means the buffer is exhausted, not that there is
  * necessarily any error.
  */
extern int	pqCheckOutBufferSpace(size_t bytes_needed, PGconn *conn);
extern int	pqCheckInBufferSpace(size_t bytes_needed, PGconn *conn);
extern int	pqGetc(char *result, PGconn *conn);
extern int	pqPutc(char c, PGconn *conn);
extern int	pqGets(PQExpBuffer buf, PGconn *conn);
extern int	pqGets_append(PQExpBuffer buf, PGconn *conn);
extern int	pqPuts(const char *s, PGconn *conn);
extern int	pqGetnchar(char *s, size_t len, PGconn *conn);
extern int	pqSkipnchar(size_t len, PGconn *conn);
extern int	pqPutnchar(const char *s, size_t len, PGconn *conn);
extern int	pqGetInt(int *result, size_t bytes, PGconn *conn);
extern int	pqPutInt(int value, size_t bytes, PGconn *conn);
extern int	pqPutMsgStart(char msg_type, PGconn *conn);
extern int	pqPutMsgEnd(PGconn *conn);
extern int	pqReadData(PGconn *conn);
extern int	pqFlush(PGconn *conn);
extern int	pqWait(int forRead, int forWrite, PGconn *conn);
extern int	pqWaitTimed(int forRead, int forWrite, PGconn *conn,
						time_t finish_time);
extern int	pqReadReady(PGconn *conn);
extern int	pqWriteReady(PGconn *conn);

/* === in fe-secure.c === */

extern int	pqsecure_initialize(PGconn *, bool, bool);
extern PostgresPollingStatusType pqsecure_open_client(PGconn *);
extern void pqsecure_close(PGconn *);
extern ssize_t pqsecure_read(PGconn *, void *ptr, size_t len);
extern ssize_t pqsecure_write(PGconn *, const void *ptr, size_t len);
extern ssize_t pqsecure_raw_read(PGconn *, void *ptr, size_t len);
extern ssize_t pqsecure_raw_write(PGconn *, const void *ptr, size_t len);

#if defined(ENABLE_THREAD_SAFETY) && !defined(WIN32)
extern int	pq_block_sigpipe(sigset_t *osigset, bool *sigpipe_pending);
extern void pq_reset_sigpipe(sigset_t *osigset, bool sigpipe_pending,
							 bool got_epipe);
#endif

/* === SSL === */

/*
 * The SSL implementation provides these functions.
 */

/*
 *	Implementation of PQinitSSL().
 */
extern void pgtls_init_library(bool do_ssl, int do_crypto);

/*
 * Initialize SSL library.
 *
 * The conn parameter is only used to be able to pass back an error
 * message - no connection-local setup is made here.  do_ssl controls
 * if SSL is initialized, and do_crypto does the same for the crypto
 * part.
 *
 * Returns 0 if OK, -1 on failure (adding a message to conn->errorMessage).
 */
extern int	pgtls_init(PGconn *conn, bool do_ssl, bool do_crypto);

/*
 *	Begin or continue negotiating a secure session.
 */
extern PostgresPollingStatusType pgtls_open_client(PGconn *conn);

/*
 *	Close SSL connection.
 */
extern void pgtls_close(PGconn *conn);

/*
 *	Read data from a secure connection.
 *
 * On failure, this function is responsible for appending a suitable message
 * to conn->errorMessage.  The caller must still inspect errno, but only
 * to determine whether to continue/retry after error.
 */
extern ssize_t pgtls_read(PGconn *conn, void *ptr, size_t len);

/*
 *	Is there unread data waiting in the SSL read buffer?
 */
extern bool pgtls_read_pending(PGconn *conn);

/*
 *	Write data to a secure connection.
 *
 * On failure, this function is responsible for appending a suitable message
 * to conn->errorMessage.  The caller must still inspect errno, but only
 * to determine whether to continue/retry after error.
 */
extern ssize_t pgtls_write(PGconn *conn, const void *ptr, size_t len);

/*
 * Get the hash of the server certificate, for SCRAM channel binding type
 * tls-server-end-point.
 *
 * NULL is sent back to the caller in the event of an error, with an
 * error message for the caller to consume.
 *
 * This is not supported with old versions of OpenSSL that don't have
 * the X509_get_signature_nid() function.
 */
#if defined(USE_OPENSSL) && defined(HAVE_X509_GET_SIGNATURE_NID)
#define HAVE_PGTLS_GET_PEER_CERTIFICATE_HASH
extern char *pgtls_get_peer_certificate_hash(PGconn *conn, size_t *len);
#endif

/*
 * Verify that the server certificate matches the host name we connected to.
 *
 * The certificate's Common Name and Subject Alternative Names are considered.
 *
 * Returns 1 if the name matches, and 0 if it does not. On error, returns
 * -1, and sets the libpq error message.
 *
 */
extern int	pgtls_verify_peer_name_matches_certificate_guts(PGconn *conn,
															int *names_examined,
															char **first_name);

/* === GSSAPI === */

#ifdef ENABLE_GSS

/*
 * Establish a GSSAPI-encrypted connection.
 */
extern PostgresPollingStatusType pqsecure_open_gss(PGconn *conn);

/*
 * Read and write functions for GSSAPI-encrypted connections, with internal
 * buffering to handle nonblocking sockets.
 */
extern ssize_t pg_GSS_write(PGconn *conn, const void *ptr, size_t len);
extern ssize_t pg_GSS_read(PGconn *conn, void *ptr, size_t len);
#endif

/* === miscellaneous macros === */

/*
 * this is so that we can check if a connection is non-blocking internally
 * without the overhead of a function call
 */
#define pqIsnonblocking(conn)	((conn)->nonblocking)

/*
 * Connection's outbuffer threshold, for pipeline mode.
 */
#define OUTBUFFER_THRESHOLD	65536

#ifdef ENABLE_NLS
extern char *libpq_gettext(const char *msgid) pg_attribute_format_arg(1);
extern char *libpq_ngettext(const char *msgid, const char *msgid_plural, unsigned long n) pg_attribute_format_arg(1) pg_attribute_format_arg(2);
#else
#define libpq_gettext(x) (x)
#define libpq_ngettext(s, p, n) ((n) == 1 ? (s) : (p))
#endif

/*
 * These macros are needed to let error-handling code be portable between
 * Unix and Windows.  (ugh)
 */
#ifdef WIN32
#define SOCK_ERRNO (WSAGetLastError())
#define SOCK_STRERROR winsock_strerror
#define SOCK_ERRNO_SET(e) WSASetLastError(e)
#else
#define SOCK_ERRNO errno
#define SOCK_STRERROR strerror_r
#define SOCK_ERRNO_SET(e) (errno = (e))
#endif

#endif							/* LIBPQ_INT_H */<|MERGE_RESOLUTION|>--- conflicted
+++ resolved
@@ -401,7 +401,6 @@
 								 * "sspi") */
 	char	   *ssl_min_protocol_version;	/* minimum TLS protocol version */
 	char	   *ssl_max_protocol_version;	/* maximum TLS protocol version */
-<<<<<<< HEAD
 
 	char	   *compression;	/* stream compression (boolean value, "any" or
 								 * list of compression algorithms separated by
@@ -410,11 +409,7 @@
 										 * algorithms chosen by client */
 	unsigned			n_compressors;  /* size of compressors array  */
 
-	/* Type of connection to make.  Possible values: any, read-write. */
-	char	   *target_session_attrs;
-=======
 	char	   *target_session_attrs;	/* desired session properties */
->>>>>>> 27ab1981
 
 	/* Optional file to write trace info to */
 	FILE	   *Pfdebug;
